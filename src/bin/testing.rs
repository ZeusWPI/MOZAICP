extern crate futures;
extern crate mozaic;
extern crate tokio;

use std::any;
use std::env;
use std::process;

use mozaic::generic;
use mozaic::generic::*;

struct E(u64);

struct FooReactor(u64);

impl FooReactor {
    fn params(amount: u64) -> CoreParams<Self, any::TypeId, Message> {
        generic::CoreParams::new(FooReactor(amount))
    }
}

impl ReactorState<any::TypeId, Message> for FooReactor {
    fn init<'a>(&mut self, handle: &mut ReactorHandle<'a, any::TypeId, Message>) {
        let id: u64 = **handle.id();

        if id == 0 {
<<<<<<< HEAD
            handle.open_link(1.into(), FooLink::params());
            handle.send_internal(E(self.0));
        } else {
            handle.open_link(0.into(), FooLink::params());
=======
            handle.open_link(1.into(), FooLink::params(self.0), true);
            handle.send_internal(E);
        } else {
            handle.open_link(0.into(), FooLink::params(self.0 + 1), true);
>>>>>>> 0f5cc8f9
        }
    }
}

struct FooLink();
impl FooLink {
    fn params() -> LinkParams<FooLink, any::TypeId, Message> {
        let mut params = LinkParams::new(FooLink());

        params.internal_handler(FunctionHandler::from(Self::handle_message));
        params.external_handler(FunctionHandler::from(Self::handle_message));

        return params;
    }

    fn handle_message(&mut self, handle: &mut LinkHandle<any::TypeId, Message>, e: &E) {
        let e = e.0 - 1;

        if e > 0 {
            handle.send_message(E(e));
        } else {
            println!("Done {:?} -> {:?}", handle.source_id(), handle.target_id());
            handle.close_link();
        }
    }
}

fn main() {
    let args: Vec<String> = env::args().collect();
    let amount = args
        .get(1)
        .and_then(|x| x.parse::<u64>().ok())
        .unwrap_or(10);

    let broker = BrokerHandle::new();
    let p1 = FooReactor::params(amount);
    let p2 = FooReactor::params(amount);

    tokio::run(futures::lazy(move || {
        broker.spawn(p2, Some(0.into()));
        broker.spawn(p1, Some(1.into()));

        Ok(())
    }));
}<|MERGE_RESOLUTION|>--- conflicted
+++ resolved
@@ -24,17 +24,10 @@
         let id: u64 = **handle.id();
 
         if id == 0 {
-<<<<<<< HEAD
-            handle.open_link(1.into(), FooLink::params());
-            handle.send_internal(E(self.0));
-        } else {
-            handle.open_link(0.into(), FooLink::params());
-=======
             handle.open_link(1.into(), FooLink::params(self.0), true);
             handle.send_internal(E);
         } else {
             handle.open_link(0.into(), FooLink::params(self.0 + 1), true);
->>>>>>> 0f5cc8f9
         }
     }
 }
