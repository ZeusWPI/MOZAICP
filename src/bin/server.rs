use std::env;

extern crate serde_json;
extern crate tokio;
extern crate futures;
extern crate mozaic;
extern crate rand;
extern crate capnp;

use std::net::SocketAddr;
use mozaic::core_capnp::{initialize};
use mozaic::messaging::types::*;
use mozaic::messaging::reactor::*;
use mozaic::errors;

use mozaic::modules::log_reactor;
<<<<<<< HEAD
use mozaic::client_capnp::{client_message, client_send, host_send};
=======
use mozaic::client_capnp::{from_client, host_message};
>>>>>>> 5cf40ed8

// TODO: Find from where to get disconnect event something something

pub mod chat {
    include!(concat!(env!("OUT_DIR"), "/chat_capnp.rs"));
}

// Load the config and start the game.
fn main() {
    run(env::args().collect());
}


struct Welcomer {
    connection_id: ReactorId,
}

impl Welcomer {
    fn params<C: Ctx>(connection_id: ReactorId) -> CoreParams<Self, C> {
        let me = Self {
            connection_id,
        };

        let mut params = CoreParams::new(me);
        params.handler(initialize::Owned, CtxHandler::new(Self::handle_initialize));
        params.handler(
            from_client::Owned,
            CtxHandler::new(Self::handle_chat_message)
        );

        return params;
    }

    fn handle_initialize<C: Ctx>(
        &mut self,
        handle: &mut ReactorHandle<C>,
        _: initialize::Reader,
    ) -> Result<(), errors::Error>
    {
        let link = WelcomerConnectionLink {};

        handle.open_link(link.params(self.connection_id.clone()))?;

        return Ok(());
    }

    fn handle_chat_message<C: Ctx>(
        &mut self,
        handle: &mut ReactorHandle<C>,
        msg: from_client::Reader,
    ) -> Result<(), errors::Error>
    {
        println!("host handling chat message");
        let user = msg.get_client_id();
        let message = msg.get_data()?;

        let message = format!("Client {} sent {}", user, message);

        log_reactor(handle, &message);
        println!("{}", message);

<<<<<<< HEAD
        let mut chat_message = MsgBuffer::<host_send::Owned>::new();
        chat_message.build(|b| {
            b.set_data(&message);
        });
        handle.send_internal(
            chat_message
        )?;
=======
        if !message.contains("kaka") {

            let mut chat_message = MsgBuffer::<host_message::Owned>::new();
            chat_message.build(|b| {
                b.set_data(&message);
            });
            handle.send_internal(
                chat_message
            )?;
        }
>>>>>>> 5cf40ed8

        return Ok(());
    }
}

struct WelcomerConnectionLink {}

impl WelcomerConnectionLink {
    fn params<C: Ctx>(self, foreign_id: ReactorId) -> LinkParams<Self, C> {
        let mut params = LinkParams::new(foreign_id, self);
        params.external_handler(
            from_client::Owned,
            CtxHandler::new(Self::e_handle_client_message),
        );

        params.internal_handler(
<<<<<<< HEAD
            host_send::Owned,
=======
            host_message::Owned,
>>>>>>> 5cf40ed8
            CtxHandler::new(Self::i_handle_chat_msg_send),
        );

        return params;
    }

    //? Listen for local chat messages and resend them trough the interwebs
    fn i_handle_chat_msg_send<C: Ctx>(
        &mut self,
        handle: &mut LinkHandle<C>,
<<<<<<< HEAD
        message: host_send::Reader,
=======
        message: host_message::Reader,
>>>>>>> 5cf40ed8
    ) -> Result<(), errors::Error>
    {
        let content = message.get_data()?;

<<<<<<< HEAD
        let mut chat_message = MsgBuffer::<host_send::Owned>::new();
=======
        let mut chat_message = MsgBuffer::<host_message::Owned>::new();
>>>>>>> 5cf40ed8
        chat_message.build(|b| {
            b.set_data(content);
        });

        handle.send_message(chat_message)?;

        return Ok(());
    }

    //? Handle chat messages by sending them internally so everybody can hear them
    //? Including you self
    fn e_handle_client_message<C: Ctx>(
        &mut self,
        handle: &mut LinkHandle<C>,
        message: from_client::Reader,
    ) -> Result<(), errors::Error>
    {
        let content = message.get_data()?;
        let user = message.get_client_id();

        let mut chat_message = MsgBuffer::<from_client::Owned>::new();
        chat_message.build(|b| {
            b.set_data(content);
            b.set_client_id(user);
        });

        println!("host got msg {}", content);

        handle.send_internal(chat_message)?;

        return Ok(());
    }
}

use mozaic::server::runtime::{Broker};
use rand::Rng;
use errors::Consumable;
use mozaic::modules::ConnectionManager;

pub fn run(args : Vec<String>) {

    let addr = "127.0.0.1:9142".parse::<SocketAddr>().unwrap();

    let manager_id: ReactorId = rand::thread_rng().gen();
    let welcomer_id: ReactorId = rand::thread_rng().gen();

    let number_of_clients = args.get(1).map(|x| x.parse().unwrap_or(1)).unwrap_or(1);

    let ids = (0..number_of_clients).map(|x| (x.into(), x.into())).collect();

    println!("Ids: {:?}", ids);

    tokio::run(futures::lazy(move || {
        let mut broker = Broker::new().unwrap();

        broker.spawn(welcomer_id.clone(), Welcomer::params(manager_id.clone()), "Main").display();
        broker.spawn(
            manager_id.clone(),
            ConnectionManager::params(broker.clone(), ids, welcomer_id.clone(), addr),
            "Connection Manager").display();

        Ok(())
    }));

}<|MERGE_RESOLUTION|>--- conflicted
+++ resolved
@@ -14,11 +14,7 @@
 use mozaic::errors;
 
 use mozaic::modules::log_reactor;
-<<<<<<< HEAD
-use mozaic::client_capnp::{client_message, client_send, host_send};
-=======
 use mozaic::client_capnp::{from_client, host_message};
->>>>>>> 5cf40ed8
 
 // TODO: Find from where to get disconnect event something something
 
@@ -80,15 +76,6 @@
         log_reactor(handle, &message);
         println!("{}", message);
 
-<<<<<<< HEAD
-        let mut chat_message = MsgBuffer::<host_send::Owned>::new();
-        chat_message.build(|b| {
-            b.set_data(&message);
-        });
-        handle.send_internal(
-            chat_message
-        )?;
-=======
         if !message.contains("kaka") {
 
             let mut chat_message = MsgBuffer::<host_message::Owned>::new();
@@ -99,7 +86,6 @@
                 chat_message
             )?;
         }
->>>>>>> 5cf40ed8
 
         return Ok(());
     }
@@ -116,11 +102,7 @@
         );
 
         params.internal_handler(
-<<<<<<< HEAD
-            host_send::Owned,
-=======
             host_message::Owned,
->>>>>>> 5cf40ed8
             CtxHandler::new(Self::i_handle_chat_msg_send),
         );
 
@@ -131,20 +113,12 @@
     fn i_handle_chat_msg_send<C: Ctx>(
         &mut self,
         handle: &mut LinkHandle<C>,
-<<<<<<< HEAD
-        message: host_send::Reader,
-=======
         message: host_message::Reader,
->>>>>>> 5cf40ed8
     ) -> Result<(), errors::Error>
     {
         let content = message.get_data()?;
 
-<<<<<<< HEAD
-        let mut chat_message = MsgBuffer::<host_send::Owned>::new();
-=======
         let mut chat_message = MsgBuffer::<host_message::Owned>::new();
->>>>>>> 5cf40ed8
         chat_message.build(|b| {
             b.set_data(content);
         });
