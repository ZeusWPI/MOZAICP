--- conflicted
+++ resolved
@@ -7,11 +7,7 @@
 
 use core_capnp::{actor_joined, identify};
 use network_capnp::{disconnected};
-<<<<<<< HEAD
-use client_capnp::{client_send, client_message, client_disconnected, client_connected, host_send};
-=======
 use client_capnp::{from_client, client_message, to_client, host_message, client_disconnected, client_connected};
->>>>>>> 5cf40ed8
 
 use server::runtime::BrokerHandle;
 
@@ -93,13 +89,7 @@
     fn empty_queue<C: Ctx>(&mut self, handle: &mut ReactorHandle<C>) -> Result<()> {
         if self.connected {
             while let Some(s) = self.queue.pop_front() {
-<<<<<<< HEAD
-                println!("Handling msg {} for {:?}", s, self.id);
-
-                let mut joined = MsgBuffer::<client_message::Owned>::new();
-=======
                 let mut joined = MsgBuffer::<to_client::Owned>::new();
->>>>>>> 5cf40ed8
                 joined.build(|b| {
                     b.set_client_key(self.key.into());
                     b.set_data(&s);
@@ -157,11 +147,7 @@
         params.handler(actor_joined::Owned, CtxHandler::new(Self::handle_actor_joined));
         params.handler(client_connected::Owned, CtxHandler::new(Self::handle_connect));
         params.handler(client_disconnected::Owned, CtxHandler::new(Self::handle_disconnect));
-<<<<<<< HEAD
-        params.handler(host_send::Owned, CtxHandler::new(Self::handle_host_msg));
-=======
         params.handler(host_message::Owned, CtxHandler::new(Self::handle_host_msg));
->>>>>>> 5cf40ed8
 
         return params;
     }
@@ -233,11 +219,7 @@
     fn handle_host_msg<C: Ctx> (
         &mut self,
         handle: &mut ReactorHandle<C>,
-<<<<<<< HEAD
-        r: host_send::Reader,
-=======
         r: host_message::Reader,
->>>>>>> 5cf40ed8
     ) -> Result<()>
     {
         let msg = r.get_data()?;
@@ -291,11 +273,7 @@
 
         let mut params = LinkParams::new(foreign_id, me);
 
-<<<<<<< HEAD
-        params.external_handler(host_send::Owned, CtxHandler::new(Self::e_handle_message));
-=======
         params.external_handler(host_message::Owned, CtxHandler::new(Self::e_handle_message));
->>>>>>> 5cf40ed8
 
         params.internal_handler(from_client::Owned, CtxHandler::new(Self::i_handle_message));
 
@@ -306,21 +284,11 @@
     fn e_handle_message<C: Ctx>(
         &mut self,
         handle: &mut LinkHandle<C>,
-<<<<<<< HEAD
-        r: host_send::Reader,
+        r: host_message::Reader,
     ) -> Result<()> {
         let msg = r.get_data()?;
 
-        println!("Got msg from host {}", msg);
-
-        let mut joined = MsgBuffer::<host_send::Owned>::new();
-=======
-        r: host_message::Reader,
-    ) -> Result<()> {
-        let msg = r.get_data()?;
-
         let mut joined = MsgBuffer::<host_message::Owned>::new();
->>>>>>> 5cf40ed8
         joined.build(|b| b.set_data(msg));
         handle.send_internal(joined)?;
 
@@ -339,13 +307,7 @@
         let id = r.get_client_id();
         let msg = r.get_data()?;
 
-<<<<<<< HEAD
-        println!("sending msg to host {}", msg);
-
-        let mut joined = MsgBuffer::<client_message::Owned>::new();
-=======
         let mut joined = MsgBuffer::<from_client::Owned>::new();
->>>>>>> 5cf40ed8
         joined.build(|b| {
             b.set_client_id(id);
             b.set_data(msg);
