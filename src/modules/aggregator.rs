--- conflicted
+++ resolved
@@ -164,61 +164,27 @@
 impl ClientLink {
     fn params(host_id: ReactorID) -> LinkParams<Self, any::TypeId, Message> {
         LinkParams::new(Self)
-<<<<<<< HEAD
-            .internal_handler(FunctionHandler::from(i_to_e::<Self, HostMsg>()))
-            .internal_handler(FunctionHandler::from(i_to_e::<Self, Req<Connect>>()))
-            .external_handler(FunctionHandler::from(e_to_i::<Self, PlayerMsg>(
-                TargetReactor::Link(host_id),
-            )))
-            .external_handler(FunctionHandler::from(e_to_i::<Self, ClientStateUpdate>(
-                TargetReactor::Link(host_id),
-            )))
-            .external_handler(FunctionHandler::from(e_to_i::<Self, Res<Connect>>(
-                TargetReactor::Reactor,
-            )))
-            .external_handler(FunctionHandler::from(e_to_i::<Self, InitConnect>(
-                TargetReactor::Reactor,
-            )))
-    }
-}
-
+            .internal_handler(IToE::<HostMsg>::new())
+            .internal_handler(IToE::<Req<Connect>>::new())
+            .external_handler(EToI::<PlayerMsg>::new(TargetReactor::Link(host_id)))
+            .external_handler(EToI::<ClientStateUpdate>::new(TargetReactor::Link(host_id)))
+            .external_handler(EToI::<Res<Connect>>::new(TargetReactor::Reactor))
+            .external_handler(EToI::<InitConnect>::new(TargetReactor::Reactor))
+    }
+}
+
+// %s/FunctionHandler::from(i_to_e::<[^<]* \(.*\)>())/IToE::<\1>::new()/g
 struct HostLink;
+
 impl HostLink {
     fn params() -> LinkParams<Self, any::TypeId, Message> {
         LinkParams::new(Self)
-            .internal_handler(FunctionHandler::from(i_to_e::<Self, ClientStateUpdate>()))
-            .internal_handler(FunctionHandler::from(i_to_e::<Self, PlayerMsg>()))
-            .internal_handler(FunctionHandler::from(i_to_e::<Self, Start>()))
-            .internal_handler(FunctionHandler::from(i_to_e::<Self, Res<State>>()))
-            .external_handler(FunctionHandler::from(e_to_i::<Self, HostMsg>(
-                TargetReactor::Reactor,
-            )))
-            .external_handler(FunctionHandler::from(e_to_i::<Self, Req<State>>(
-                TargetReactor::Reactor,
-            )))
-=======
-            .internal_handler(IToE::<HostMsg>::new())
-            .internal_handler(IToE::<Req<Connect>>::new())
-            .external_handler(EToI::<PlayerMsg>::new(TargetReactor::Link(host_id)))
-            .external_handler(EToI::<Res<Connect>>::new(TargetReactor::Reactor))
-            .external_handler(EToI::<InitConnect>::new(TargetReactor::Reactor))
-    }
-}
-
-// %s/FunctionHandler::from(i_to_e::<[^<]* \(.*\)>())/IToE::<\1>::new()/g
-struct HostLink {
-    clients: HashMap<PlayerId, ReactorID>,
-}
-
-impl HostLink {
-    fn params(clients: HashMap<PlayerId, ReactorID>) -> LinkParams<Self, any::TypeId, Message> {
-        LinkParams::new(Self { clients })
+            .internal_handler(IToE::<ClientStateUpdate>::new())
             .internal_handler(IToE::<PlayerMsg>::new())
             .internal_handler(IToE::<Start>::new())
             .internal_handler(IToE::<Res<State>>::new())
             .external_handler(EToI::<Req<State>>::new(TargetReactor::Reactor))
-            .external_handler(FunctionHandler::from(Self::handle_from_host))
->>>>>>> aae3838e
+            .external_handler(EToI::<HostMsg>::new(TargetReactor::Reactor))
     }
 }
 
